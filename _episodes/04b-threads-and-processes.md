---
title: "Threading and Multiprocessing"
teaching: 60
exercises: 30
questions:
- "What is the Global Interpreter Lock (GIL)?"
- "How do I use multiple threads in Python?"
objectives:
- "Understand the GIL."
<<<<<<< HEAD
- "Recognize the primitive components of the queue/worker model of execution."
- "Understand the different overhead between threading & multiprocessing"
keypoints:
- "If we want the most efficient parallelism on a single machine, we need to circumvent the GIL."
- "Numba helps you both speeding up code and circumventing the GIL."
=======
- "Understand the difference between the python `threading` and `multiprocessing` library"
keypoints:
- "If we want the most efficient parallelism on a single machine, we need to circumvent the GIL."
- "If your code releases the GIL, threading will be more efficient than multiprocessing."
>>>>>>> 286657db
---

# Threading
Another possibility for parallelization is to use the `threading` module.
This module is built into Python. In this section, we'll use it to estimate pi
once again.

Using threading to speed up your code:

```python
from threading import (Thread)
```

```python
%%time
n = 10**7
t1 = Thread(target=calc_pi, args=(n,))
t2 = Thread(target=calc_pi, args=(n,))

t1.start()
t2.start()

t1.join()
t2.join()
```

> ## Discussion: where's the speed-up?
> While mileage may vary, parallelizing `calc_pi`, `calc_pi_numpy` and `calc_pi_numba` this way will
> not give the expected speed-up. `calc_pi_numba` should give *some* speed-up, but nowhere near the
> ideal scaling over the number of cores. This is because Python only allows one thread to access the
> interperter at any given time, a feature also known as the Global Interpreter Lock.
{: .discussion}

## A few words about the Global Interpreter Lock
The Global Interpreter Lock (GIL) is an infamous feature of the Python interpreter.
It both guarantees inner thread sanity, making programming in Python safer, and prevents us from using multiple cores from
a single Python instance.
When we want to perform parallel computations, this becomes an obvious problem.
There are roughly two classes of solutions to circumvent/lift the GIL:

- Run multiple Python instances: `multiprocessing`
- Have important code outside Python: OS operations, C++ extensions, cython, numba

The downside of running multiple Python instances is that we need to share program state between different processes.
To this end, you need to serialize objects. Serialization entails converting a Python object into a stream of bytes,
that can then be sent to the other process, or e.g. stored to disk. This is typically done using `pickle`, `json`, or
similar, and creates a large overhead.
The alternative is to bring parts of our code outside Python.
Numpy has many routines that are largely situated outside of the GIL.
The only way to know for sure is trying out and profiling your application.

To write your own routines that do not live under the GIL there are several options: fortunately `numba` makes this very easy.

We can force the GIL off in Numba code by setting `nogil=True` in the `numba.jit` decorator.

```python
@numba.jit(nopython=True, nogil=True)
def calc_pi_nogil(N):
    M = 0
    for i in range(N):
        x = random.uniform(-1, 1)
        y = random.uniform(-1, 1)
        if x**2 + y**2 < 1:
            M += 1
    return 4 * M / N
```

The `nopython` argument forces Numba to compile the code without referencing any Python objects,
while the `nogil` argument enables lifting the GIL during the execution of the function.

> ## Use `nopython=True` or `@numba.njit`
> It's generally a good idea to use `nopython=True` with `@numba.jit` to make sure the entire
> function is running without referencing Python objects, because that will dramatically slow
> down most Numba code.  There's even a decorator that has `nopython=True` by default: `@numba.njit`
{: .callout}

Now we can run the benchmark again, using `calc_pi_nogil` instead of `calc_pi`.

> ## Exercise: try threading on a Numpy function
> Many Numpy functions unlock the GIL. Try to sort two randomly generated arrays using `numpy.sort` in parallel.
>
> > ## Solution
> > ```python
> > rnd1 = np.random.random(high)
> > rnd2 = np.random.random(high)
> > %timeit -n 10 -r 10 np.sort(rnd1)
> > ```
> >
> > ```python
> > %%timeit -n 10 -r 10
> > t1 = Thread(target=np.sort, args=(rnd1, ))
> > t2 = Thread(target=np.sort, args=(rnd2, ))
> >
> > t1.start()
> > t2.start()
> >
> > t1.join()
> > t2.join()
> > ```
> {: .solution}
{: .challenge}

# Multiprocessing
Python also allows for using multiple processes for parallelisation
via the `multiprocessing` module.  It implements an API that is
superficially similar to threading:

```python
from multiprocessing import Process

def calc_pi(N):
    ...

if __name__ == '__main__':
    n = 10**7
    p1 = Process(target=calc_pi, args=(n,))
    p2 = Process(target=calc_pi, args=(n,))

    p1.start()
    p2.start()

    p1.join()
    p2.join()
```

However under the hood processes are very different from threads.  A
new process is created by creating a fresh "copy" of the python
interpreter, that includes all the resources associated to the parent.
There are three different ways of doing this (*spawn*, *fork*, and
*forkserver*), which depends on the platform.  We will use *spawn* as
it is available on all platforms, you can read more about the others
in the [Python
documentation](https://docs.python.org/3/library/multiprocessing.html#contexts-and-start-methods).
As creating a process is resource intensive, multiprocessing is
beneficial under limited circumstances - namely, when the resource
utilisation (or runtime) of a function is *measureably* larger than
the overhead of creating a new process.

> ## Protect process creation with an `if`-block
> A module should be safely importable.  Any code that creates
> processes, pools, or managers should be protected with:
> ```python
> if __name__ == "__main__":
>     ...
> ```
{: .callout}

The non-intrusive and safe way of starting a new process is acquire a
`context`, and working within the context.  This ensures your
application does not interfere with any other processes that might be
in use.

```python
import multiprocessing as mp


def calc_pi(N):
    ...

if __name__ == '__main__':
    # mp.set_start_method("spawn")  # if not using a context
    ctx = mp.get_context("spawn")
	...

```

## Passing objects and sharing state
We can pass objects between processes by using `Queue`s and `Pipe`s.  Multiprocessing queues behave similarly to regular queues:
- FIFO: first in, first out
- `queue_instance.put(<obj>)` to add
- `queue_instance.get()` to retrieve

> ## Exercise: reimplement `calc_pi` to use a queue to return the result
>
> > ## Solution
> > ```python
> > import multiprocessing as mp
> > import random
> >
> >
> > def calc_pi(N, que):
> >     M = 0
> >     for i in range(N):
> >         # Simulate impact coordinates
> >         x = random.uniform(-1, 1)
> >         y = random.uniform(-1, 1)
> >
> >         # True if impact happens inside the circle
> >         if x**2 + y**2 < 1.0:
> >             M += 1
> >     que.put((4 * M / N, N))  # result, iterations
> >
> >
> > if __name__ == "__main__":
> >     ctx = mp.get_context("spawn")
> >     que = ctx.Queue()
> >     n = 10**7
> >     p1 = ctx.Process(target=calc_pi, args=(n, que))
> >     p2 = ctx.Process(target=calc_pi, args=(n, que))
> >     p1.start()
> >     p2.start()
> >
> >     for i in range(2):
> >         print(que.get())
> >
> >     p1.join()
> >     p2.join()
> > ```
> {: .solution}
{: .challenge}

> ## Sharing state
> It is also possible to share state between processes.  The simpler
> of the several ways is to use shared memory via `Value` or `Array`.
> You can access the underlying value using the `.value` property.
> Note, in case you want to do an operation that is not atomic (cannot
> be done in one step, e.g. using the `+=` operator), you should
> explicitly acquire a lock before performing the operation:
>
> ```python
> with var.get_lock():
>     var.value += 1
> ```
>
> Since Python 3.8, you can also create a numpy array backed by a
> shared memory buffer
> ([`multiprocessing.shared_memory.SharedMemory`](https://docs.python.org/3/library/multiprocessing.shared_memory.html)),
> which can then be accessed from separate processes *by name*
> (including separate interactive shells!).
{: .callout}

## Process pool
The `Pool` API provides a pool of worker processes that can execute
tasks.  Methods of the pool object offer various convenient ways to
implement data parallelism in your program.  The most convenient way
to create a pool object is with a context manager, either using the
toplevel function `multiprocessing.Pool`, or by calling the `.Pool()`
method on the context.  With the pool object, tasks can be submitted
by calling methods like `.apply()`, `.map()`, `.starmap()`, or their
`.*_async()` versions.

> ## Exercise: adapt the original exercise to submit tasks to a pool
> - Use the original `calc_pi` function (without the queue)
> - Submit batches of different sample size (different values of `N`).
> - As mentioned earlier, creating a new process has overhead.  Try a
>   wide range of sample sizes and check if runtime scaling supports
>   that claim.
>
> > ## Solution
> > ```python
> > from itertools import repeat
> > import multiprocessing as mp
> > import random
> > from timeit import timeit
> >
> >
> > def calc_pi(N):
> >     M = 0
> >     for i in range(N):
> >         # Simulate impact coordinates
> >         x = random.uniform(-1, 1)
> >         y = random.uniform(-1, 1)
> >
> >         # True if impact happens inside the circle
> >         if x**2 + y**2 < 1.0:
> >             M += 1
> >     return (4 * M / N, N)  # result, iterations
> >
> >
> > def submit(ctx, N):
> >     with ctx.Pool() as pool:
> >         pool.starmap(calc_pi, repeat((N,), 4))
> >
> >
> > if __name__ == "__main__":
> >     ctx = mp.get_context("spawn")
> >     for i in (1_000, 100_000, 10_000_000):
> >         res = timeit(lambda: submit(ctx, i), number=5)
> >         print(i, res)
> > ```
> {: .solution}
{: .challenge}

{% include links.md %}<|MERGE_RESOLUTION|>--- conflicted
+++ resolved
@@ -7,18 +7,10 @@
 - "How do I use multiple threads in Python?"
 objectives:
 - "Understand the GIL."
-<<<<<<< HEAD
-- "Recognize the primitive components of the queue/worker model of execution."
-- "Understand the different overhead between threading & multiprocessing"
-keypoints:
-- "If we want the most efficient parallelism on a single machine, we need to circumvent the GIL."
-- "Numba helps you both speeding up code and circumventing the GIL."
-=======
 - "Understand the difference between the python `threading` and `multiprocessing` library"
 keypoints:
 - "If we want the most efficient parallelism on a single machine, we need to circumvent the GIL."
 - "If your code releases the GIL, threading will be more efficient than multiprocessing."
->>>>>>> 286657db
 ---
 
 # Threading
