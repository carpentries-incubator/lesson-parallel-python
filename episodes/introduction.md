--- conflicted
+++ resolved
@@ -196,12 +196,8 @@
 Please write your answers in the collaborative document.
 
 ::::solution
-<<<<<<< HEAD
-Answers may vary. An ubiquitous example of a naturally parallel problem is a parameter scan, where you need to evaluate some model for N different configurations of input parameters.
-=======
-Answers may differ. 
+Answers may vary. 
 An ubiquitous example of a naturally parallel problem is a parameter scan, where you need to evaluate some model for N different configurations of input parameters.
->>>>>>> c82bf08b
 
 Time-dependent models are a category of problems very hard to parallelize, since every state depends on the previous one(s). 
 The attempts to parallelize those cases require fundamentally different algorithms.
